--- conflicted
+++ resolved
@@ -1,1122 +1,1118 @@
-'use strict'
-
-//**************************************************************************
-// This is an example of API modbus driver for OrangeScada
-// You can implement any other drives, using this code as template.
-// For implement features of your own driver, please create custom module.
-// In this example this module is modbusTCPDriver.js
-// Full description of all API functions you can get from cite
-// https://www.orangescada.ru/docs/
-//
-// Version 1.1
-// Author: OrangeScada company
-//
-//**************************************************************************
-
-
-// Include custom driver
-const CustomDriver = require('./OpcUADriver.js');
-
-//*****************************************************************
-// LOGGER PART
-//*****************************************************************
-
-
-const log = true;
-
-/**
- * logger - Log message to console
- * @param {string} message 
- */
-function logger(message){
-	if(log) console.log(message);
-}
-
-
-//*****************************************************************
-// GET AND SET CONFIG PART
-//*****************************************************************
-
-const fs=require('fs'),
-path = require('path');
-
-/**
- * getConfig - returns config object from config file
- * @returns {object}
- */
-function getConfig(){
-	const root = path.dirname(require.main.filename);
-	let configJSON = {}
-	let configRestore = false
-	if (!fs.existsSync(root+'/driverConfig.json')) {
-      configJSON = fs.readFileSync(root+'/driverConfig.default', 'utf-8');
-	  configRestore = true
-	} else {
-	  configJSON = fs.readFileSync(root+'/driverConfig.json', 'utf-8');
-	}
-	let config = null;
-	try{
-		config = JSON.parse(configJSON);
-		if (configRestore) setConfig(config)
-	}catch(e){
-		logger('Error JSON parse config file: ' + e);
-	}
-	return config;
-}
-
-/**
- * setConfig - write config object to config file
- * @param {object} config - config object
- */
-function setConfig(config) {
-	const configDeepCopy = JSON.parse(JSON.stringify(config))
-	Object.values(configDeepCopy.devices).forEach(device => {
-	  if (device?.tags) {
-	    Object.values(device.tags).forEach(tag => {
-	  	  delete tag.subscribed
-	    })
-	  }
-	})
-	let configJSON = JSON.stringify(configDeepCopy, null, 2);
-	const root = path.dirname(require.main.filename);
-	try{
-		fs.writeFileSync(root+'/driverConfig.json', configJSON, {encoding: "utf8"});
-	}catch(e){
-		logger('Error write config file: ' + e);
-	}
-}
-
-//*****************************************************************
-// Class ObjList for common operations on Nodes and Devices
-//*****************************************************************
-
-// Error text constants
-
-const errServerConnectClosedTxt 	= 'Server connect closed';
-const errServerConnectTxt 			= 'Server connect error';
-const errCmdNotRecognizedTxt 		= 'Command not recognized';
-const errIdNotFoundTxt 				= 'ID not found';
-const errJSONParseTxt				= 'Error JSON parse:';
-const errOptionsNotFoundTxt			= 'Options not found';
-const errOptionsValidFailTxt		= 'Option value not valid';
-const errNameAbsentTxt		  		= 'Name is absent in request';
-const errIdAbsentTxt		  	  	= 'ID is absent in request';
-const errWrongTypeTxt				= 'Wrong type';
-const errOptionNameAbsentTxt		= 'Option name absent';
-const errSelectValuesAbsentTxt		= 'Select values absent';
-const errUidListTxt					= 'ID list read fail';
-const errItemNotEditable			= 'Item is not editable';
-
-// Buffer accumulator timer for async response
-
-let accumBuffer = {};
-let accumTimer = undefined;
-const accumTime = 100;
-
-/**
- * Common class for list of nodes, devices or tags
- */
-class ObjList {
-	/**
-	 * constructor of class
-	 * @param {object} list - list of nodes, devices or tags
-	 * @param {string} itemType - nodes|devices|tags
-	 * @param {object} nodes - list of nodes (necessary for devices itemtype)
-	 */
-	constructor(list, itemType, nodes){
-		this.list = list;
-		this.itemType = itemType;
-		this.nodes = nodes;
-	}
-	
-	/**
-	 * getListArray - transfers list object to array
-	 * @returns {array} - array of objects [{name: value, uid: value}]
-	 */
-	getListArray(){
-		let res = [];
-		for(let item in this.list){
-			let itemNode={};
-			itemNode.name = this.list[item].name;
-			itemNode.uid = item;
-			res.push(itemNode);
-		};
-		return res;
-	}
-
-	/**
-	 * getNodes - creates answer to getNodes request
-	 * @param {object} dataObj - request object
-	 * @returns {object}
-	 */
-	getNodes(dataObj){
-		let answer = {cmd:dataObj.cmd, transID: dataObj.transID, nodes:this.getListArray()};
-		return {answer:answer, error:""};
-	}
-
-	/**
-	 * getDevices - creates answer to getDevices request
-	 * @param {object} dataObj - request object
-	 * @returns {object}
-	 */
-	getDevices(dataObj){
-		let devices = [];
-		for(let item in this.list){
-			if(!dataObj.uid || (this.list[item].nodeUid == dataObj.uid)){
-				let deviceItem = {};
-				deviceItem.name = this.list[item].name;
-				deviceItem.uid = item;
-				if(!dataObj.uid) deviceItem.nodeUid = this.list[item].nodeUid;
-				devices.push(deviceItem);
-			}
-		}
-		let answer = {cmd:dataObj.cmd, transID: dataObj.transID, devices: devices};
-		return {answer:answer, error:""};
-	}
-
-	/**
-	 * pingItem - creates answer to ping request
-	 * @param {object} dataObj - request object
-	 * @returns {object}
-	 */
-	pingItem(dataObj){
-		if(this.list[dataObj.uid]){
-			let answer = {};
-			if(this.itemType == 'nodes'){
-				answer = {cmd:dataObj.cmd, transID: dataObj.transID};
-			}else{
-				let deviceStatus = customDriver.getDeviceStatus(dataObj);
-				if(deviceStatus.error){
-					answer = {cmd:dataObj.cmd, transID: dataObj.transID, active: deviceStatus.active, errorTxt: deviceStatus.error};
-				}else{
-					answer = {cmd:dataObj.cmd, transID: dataObj.transID, active: deviceStatus.active};
-				}
-			}
-			return {answer:answer, error:""};
-		}else{
-			return {error:errIdNotFoundTxt}
-		}
-	}
-
-	/**
-	 * getOptionsToArray - function transfers config options and item own options to array
-	 * @param {string} uid - node unique id
-	 * @returns {array}
-	 */
-	getOptionsToArray(uid){
-		let res = [];
-		let optionsOwn = this.list[uid].options;
-		let optionsScheme = config.optionsScheme && config.optionsScheme[this.itemType] ? config.optionsScheme[this.itemType] : null;
-		let items = Object.assign({}, optionsScheme, optionsOwn);
-		if(items){
-			for(let item in items){
-				let itemOption={};
-				let optionsSchemeItem = config.optionsScheme && config.optionsScheme[this.itemType] && config.optionsScheme[this.itemType][item] ? config.optionsScheme[this.itemType][item] : null;
-				if(optionsSchemeItem){
-					itemOption = Object.assign({},optionsSchemeItem,items[item]);
-					itemOption.uid = item;
-					if(itemOption.type == 'select'){
-						itemOption.selectValues = this.getSelectValuesToArray(itemOption.selectValues);
-					}
-					res.push(itemOption);
-				}
-			};
-		};
-		return res;
-	}
-
-	/**
-	 * getSelectValuesToArray - transfers selectValues object to array
-	 * @param {object} selectValues - object {selectID: selectName, ...}
-	 * @returns {array}
-	 */
-	getSelectValuesToArray(selectValues){
-		let res = [];
-		for(let key in selectValues){
-			let item = {};
-			item.value = key;
-			item.name = selectValues[key];
-			res.push(item);
-		}
-		return res;
-	}
-
-	/**
-	 * getDefaultOptionsToArray - returns array of item (nodes|devices|tags) scheme options
-	 * @returns {array}
-	 */
-	getDefaultOptionsToArray(){
-		let res = [];
-		let optionsScheme = config.optionsScheme && config.optionsScheme[this.itemType] ? config.optionsScheme[this.itemType] : null;
-		if(optionsScheme){
-			for(let item in optionsScheme){
-				let itemOption = Object.assign({},optionsScheme[item]);
-				itemOption.uid = item;
-				if(itemOption.type == 'select'){
-					itemOption.selectValues = this.getSelectValuesToArray(itemOption.selectValues);
-				}
-				res.push(itemOption);
-			}
-		}
-		return res;
-	}
-
-	/**
-	 * getItem - creates answer to getNode|getDevice|getTag requests
-	 * @param {object} dataObj - request object
-	 * @returns {object}
-	 */
-	getItem(dataObj){
-		if(!dataObj.uid){
-			let answer = {cmd:dataObj.cmd, transID: dataObj.transID, options: this.getDefaultOptionsToArray()};
-			return {answer:answer, error:""};
-		}
-		let item = this.list[dataObj.uid];
-		if(item){
-			let answer = {cmd:dataObj.cmd, transID: dataObj.transID, options: this.getOptionsToArray(dataObj.uid)};
-			this.appendProps(item, answer);
-			return {answer:answer, error:""};
-		}else{
-			return {error:errIdNotFoundTxt}
-		}
-	}
-
-	/**
-	 * isValueValid - checks if param value is valid
-	 * @param {object} optionItem - option item parameters object 
-	 * @param {*} value - tested value
-	 * @returns {boolean}
-	 */
-	isValueValid(optionItem, value){
-		switch (optionItem.type) {
-			case 'varchar':
-				return true;
-				break;
-			case 'bool':
-				return (value === false) || (value === true);
-				break;
-			case 'number':
-				if(typeof value !== 'number') return false;
-				return (optionItem.minValue === undefined || value >= optionItem.minValue) &&
-					   (optionItem.maxValue === undefined || value <= optionItem.maxValue);
-				break;
-			case 'select':
-				return optionItem.selectValues[value];
-				break;
-			default: return false;
-		}
-	}
-
-	/**
-	 * setItem - sets parameters and creates answer to setNode|setDevice|setTag requests
-	 * @param {object} dataObj - request object
-	 * @returns {object}
-	 */
-	setItem(dataObj){
-		if(!isItemsEditable) return {error:errItemNotEditable};
-		if(this.list[dataObj.uid]){
-			let warning = "";
-			let restartOnChange = false;
-			if(dataObj.options){
-				for(let item of dataObj.options){
-					let optionItemKey = Object.keys(item)[0];
-					let schemeOptionItem = config.optionsScheme[this.itemType][optionItemKey];
-					if(schemeOptionItem.restartOnChange) restartOnChange = true;
-					let optionItem = this.list[dataObj.uid].options[optionItemKey];
-					if(schemeOptionItem){
-						if(!optionItem){
-							this.list[dataObj.uid].options[optionItemKey] = {};
-							optionItem = this.list[dataObj.uid].options[optionItemKey];
-						}
-						if(this.isValueValid(schemeOptionItem,item[optionItemKey]) || (item[optionItemKey] === "")){
-							optionItem.currentValue = item[optionItemKey];
-						}else{
-							warning += errOptionsValidFailTxt + ",";
-						}
-					}else{
-						warning += errOptionsNotFoundTxt + ": " + optionItemKey + ",";
-					}
-				}
-			}
-			let propsWarning = this.appendProps(dataObj, this.list[dataObj.uid]);
-			if(propsWarning) warning += propsWarning + ",";
-			let answer = {cmd:dataObj.cmd, transID: dataObj.transID};
-			if(warning) logger(this.correctWarningText(warning));
-			if(restartOnChange) customDriver.restartDevice(dataObj);
-			return {answer:answer, error:"", setConfig: true};
-		}else{
-			return {error:errIdNotFoundTxt}
-		}
-	}
-
-	/**
-	 * checkType - returns true if type name is valid
-	 * @param {string} type - type name
-	 * @returns {boolean}
-	 */
-	checkType(type){
-		return ['number','select','bool','varchar'].includes(type);
-	}
-
-	/**
-	 * getNewNodeId - generates new unique id for nodes|devices|tags list
-	 * @returns {int}
-	 */
-	getNewNodeId(dataObj){
-		if(dataObj.uid && !this.list[dataObj.uid]){
-			return dataObj.uid
-		}else{
-			let maxId=0;
-			for(let item in this.list){
-				let itemInt = parseInt(item);
-				if(itemInt && (itemInt > maxId)) maxId = itemInt;
-			}
-			return maxId + 1;
-		}
-	}
-
-	/**
-	 * addItem - adds new item for nodes|devices|tags, creates answer
-	 * @param {object} dataObj - request object
-	 * @returns {object}
-	 */
-	addItem(dataObj){
-		if(!isItemsEditable) return {error:errItemNotEditable};
-		if(!dataObj.name) return {error:errNameAbsentTxt};
-		let newItem = {};
-		let newItemOptions = {};
-		newItem.name = dataObj.name;
-		if(this.itemType == 'devices'){
-			if(dataObj.nodeUid){
-				if(this.nodes[dataObj.nodeUid]){
-					newItem.nodeUid = dataObj.nodeUid;
-				}else{
-					return {error:errIdNotFoundTxt};
-				}
-			}
-			newItem.active = true;
-		}
-
-		let optionsScheme = config.optionsScheme[this.itemType];
-		for(let optionItem in optionsScheme){
-			if(!optionsScheme[optionItem].name){
-				return {error:errOptionNameAbsentTxt}
-			}
-			if(!this.checkType(optionsScheme[optionItem].type)){
-				return {error:errWrongTypeTxt}
-			}
-			if((optionsScheme[optionItem].type == 'select') && !optionsScheme[optionItem].selectValues){
-				return {error:errSelectValuesAbsentTxt}
-			}
-			newItemOptions[optionItem] = {};
-		}
-
-		newItem.options = newItemOptions;
-		let newNodeId = this.getNewNodeId(dataObj);
-		this.list[newNodeId] = newItem;
-		dataObj.uid = newNodeId;
-		let setAnswer = this.setItem(dataObj);
-		if(!setAnswer.error){
-		  let answer = {cmd:dataObj.cmd, transID: dataObj.transID, uid:newNodeId};
-			return {answer:answer, error:"", warning:setAnswer.warning, setConfig: true};
-		}else{
-			delete this.list[newNodeId];
-			return {error:setAnswer.error};
-		}
-	}
-
-	/**
-	 * correctWarningText - kills komma at the end of warning string
-	 * @param {string} warning 
-	 * @returns {string}
-	 */
-	correctWarningText(warning){
-		if(warning) return warning.slice(0,-1);
-		return null;
-	}
-
-	/**
-	 * deleteItem - removes item in nodes|devices|tags list, creates answer
-	 * @param {object} dataObj - request object
-	 * @returns {object}
-	 */
-	deleteItem(dataObj){
-		if(!isItemsEditable) return {error:errItemNotEditable};
-		if(dataObj.cmd == 'deleteNode'){
-			let deviceUids = [];
-			for(let deviceId in deviceList.list){
-				if(deviceList.list[deviceId].nodeUid == dataObj.uid) deviceUids.push(deviceId); 
-			}
-			if(deviceUids) deviceList.deleteItem({'cmd': 'deleteDevice','transID':0, 'uid': deviceUids});
-		}
-		let deleteUids = dataObj.uid;
-		let warning = "";
-		if(!deleteUids){
-			return {error:errUidListTxt}
-		}
-		for(let item of deleteUids){
-			if(this.list[item]){
-				delete this.list[item];
-			}else{
-				warning += errIdNotFoundTxt + ",";
-			}
-		}
-		let answer = {cmd:dataObj.cmd, transID: dataObj.transID};
-		return {answer:answer, error:"", warning:this.correctWarningText(warning), setConfig: true};
-	}
-
-	/**
-	 * getOptionsValuesToObject - converts options array to object {optionName: currentValue, ...}
-	 * @param {array} items - array of options
-	 * @returns {object}
-	 */
-	getOptionsValuesToObject(items){
-		let res = {};
-		for(let item in items){
-			res[item] = items[item].currentValue;
-		}
-		return res;
-	}
-
-	/**
-	 * appendProps - check item properties and transfers it to container
-	 * @param {object} props 
-	 * @param {object} container 
-	 * @returns {string} warning text
-	 */
-	appendProps(props, container){
-		let propsWarning = "";
-		[{"propName":"name","type":"varchar"},
-		 {"propName":"type","type":"select","selectValues":{"bool":"bool","int":"int","float":"float","datetime":"datetime","string":"string"}},
-		 {"propName":"address","type":"number"},
-		 {"propName":"read","type":"bool"},
-		 {"propName":"write","type":"bool"}].map((prop)=>{
-			if(props[prop.propName] !== undefined){
-				if(this.isValueValid(prop,props[prop.propName])){
-					container[prop.propName] = props[prop.propName];
-				}else{
-					if(!propsWarning) propsWarning = errOptionsValidFailTxt;
-				}
-			}
-		});
-		return propsWarning;
-	}
-
-	/**
-	 * getTags - returns list of tags
-	 * @param {object} dataObj - request object
-	 * @returns {object}
-	 */
-	getTags(dataObj){
-		let device = this.list[dataObj.deviceUid];
-		if(!device){
-			return {error:errIdNotFoundTxt};
-		}
-		let res = [];
-		if(device.tags){
-			for(let item in device.tags){
-				let tagItem = {};
-				tagItem.uid = item;
-				let deviceTag = device.tags[item];
-				this.appendProps(deviceTag, tagItem);
-				if(dataObj.isOptions){
-					tagItem.options = this.getOptionsValuesToObject(deviceTag.options);
-				}
-				res.push(tagItem);
-			}
-		}
-		let answer = {cmd:dataObj.cmd, transID: dataObj.transID, tags:res};
-		return {answer:answer, error:""};
-	}
-
-	/**
-	 * setTagsSubscribe - method sets/unsets subscribed flag, returns answer
-	 * @param {object} dataObj - request object
-	 * @returns {object}
-	 */
-	setTagsSubscribe(dataObj){
-		for (let item in this.list){
-			this.list[item].subscribed = dataObj.tags.includes(item);
-		}
-		let answer = {cmd:dataObj.cmd, transID: dataObj.transID};
-		return {answer:answer, error:""};
-	}
-
-	/**
-	 * progressMessage - method returns answer with tags scan progress
-	 * @param {object} dataObj - request object
-	 * @returns {object}
-	 */
-	static progressMessage(dataObj) {
-	return { 
-		error:"", 
-		answer: {
-			cmd: dataObj.cmd, transID: dataObj.transID, progressTxt: dataObj.progressTxt
-		}
-	}
-}
-
-}
-
-
-//*****************************************************************
-// Init options for driver
-//*****************************************************************
-
-
-logger('Get init options');
-let config = getConfig();
-let nodeList = new ObjList(config.nodes, 'nodes');
-let deviceList = new ObjList(config.devices, 'devices', config.nodes);
-if(!config) process.exit(1);
-const {orangeScadaPort, orangeScadaHost, ssl, uid, password, version, isItemsEditable} = config.driver;
-let customDriver = new CustomDriver(deviceList, subscribeHandler, logger);
-
-
-//*****************************************************************
-// SERVER PART
-//*****************************************************************
-
-
-// Message text constants
-
-const tryConnectTxt						= 'Try connect to server';
-const serverConnectedTxt 				= 'Server connected';
-const processExitTxt					= 'Process exit';
-const answerTxt							= 'Answer';
-const serverRequestTxt					= 'Server request:';
-const commandRequestTxt					= 'command request';
-
-
-// Connect and reconnect to OrangeScada server
-
-const net = require('net');
-const tls = require('tls');
-const process = require('process');
-let server={};
-server.connected = false;
-server.connecting = false;
-server.dataEventFlag = false;
-server.currentTransID = 0;
-
-const serverReconnectTimeout = 5000;
-setInterval(tryConnectServer, serverReconnectTimeout);
-tryConnectServer();
-
-const serverNodataReconnectTimeout = 40000;
-setInterval(serverNodataReconnect, serverNodataReconnectTimeout);
-
-const maxTransID = 65535;
-
-/**
- * tryConnectServer - connect trying function, data|close|error events handlers
- */
-function tryConnectServer(){
-  if(!server.connected && !server.connecting){
-    logger(tryConnectTxt);
-    server.connecting = true;
-    if(ssl){
-      let options={
-        host: orangeScadaHost,
-        port: orangeScadaPort,
-        rejectUnauthorized: false,
-      };
-      server.socket = tls.connect(options, () =>{
-		server.connecting = false;
-		server.connected = true;
-        logger(serverConnectedTxt);
-        handShake();
-      });
-    }else{
-      server.socket = new net.Socket();
-      server.socket.connect(orangeScadaPort, orangeScadaHost, () => {
-		server.connecting = false;
-		server.connected = true;
-        logger(serverConnectedTxt);
-        handShake();
-      });
-    }
-    server.socket.on('data', (data) => {
-		parseRequest(data);
-		server.dataEventFlag = true;
-    });
-    server.socket.on('close',(code, reason) => {
-      logger(errServerConnectClosedTxt);
-      server.connected=false;
-	  server.connecting = false;
-      server.socket.destroy();
-    });
-    server.socket.on('error',(e) => {
-      logger(errServerConnectTxt+' '+e);
-      server.connected=false;
-	  server.connecting = false;
-      server.socket.destroy();
-    });
-  };
-}
-
-/**
- * serverNodataReconnect - disconnect alarm function, run if no requests in serverNodataReconnectTimeout 
- */
-function serverNodataReconnect(){
-	if (server.connected && !server.dataEventFlag){
-		server.connected=false;
-		server.connecting=false;
-		server.socket.destroy();		
-	}
-	server.dataEventFlag = false;
-}
-
-/**
- * sendToSocket - function for sending data to socket
- * @param {object} data - sending data object 
- * @param {error} warning - warning text 
- */
-function sendToSocket(data, warning){
-	if(!server.connected) return;
-	if(warning) data.errorTxt = warning;
-	let dataStr = JSON.stringify(data);
-	logger(answerTxt + ' ' + dataStr);
-	server.socket.write(dataStr+'\n\r');
-}
-
-// Exit on user halt application 
-
-process.stdin.resume();
-
-process.on('SIGINT', () => {
-  logger(processExitTxt);
-	server.connected=false;
-	server.socket.destroy();
-  process.exit();
-});
-
-
-// API requests
-
-/**
- * handShake - sending handshake data on connect to Orangescada server
- */
-function handShake(){
-	let req;
-	if(password){
-		req = {cmd: 'connect', uid: uid, password: password, version: version, transID: 0};
-	}else{
-		req = {cmd: 'connect', uid: uid, version: version, transID: 0};
-	}
-	sendToSocket(req);
-};
-
-// Parse server requests, execute handlers
-
-/**
- * parseRequest - 
- * @param {object} data - parsing requests, get and execute handler
- */
-let requestBuffer = ''
-function parseRequest(data){
-	if (!data.toString().endsWith('\n')) {
-		requestBuffer += data.toString()
-		return
-	}
-	let dataStr = requestBuffer.concat(data.toString()).split('\n');
-	requestBuffer = '';
-	for(let item of dataStr){
-		if(!item) continue;
-		logger(serverRequestTxt+' '+item);
-		let dataObj = null;
-		try{
-			dataObj = JSON.parse(item);
-		}catch(e){
-			logger(errJSONParseTxt+' '+e);
-			return;
-		}
-		if(!dataObj) return;
-	  let handler = getHandler(dataObj.cmd);
-		if(handler){
-			handler(dataObj);
-			setCurrentTransID(dataObj);
-		}else{
-			errHandler(errCmdNotRecognizedTxt);
-		}
-	}
-}
-
-// Maping handler for request
-
-/**
- * getHandler - returns handler depend on request type
- * @param {string} cmd - request name
- * @returns {handler}
- */
-function getHandler(cmd){
-	switch (cmd) {
-		case 'connect'		    			: return connectServer;
-		case 'pingDriver'		    		: return pingDriver;
-		case 'getNodes' 		    		: return getNodes;
-		case 'pingNode'  		    		: return pingNode;
-		case 'getNode'   					: return getNode;
-		case 'setNode'   					: return setNode;
-		case 'addNode'   					: return addNode;
-		case 'deleteNode'   				: return deleteNode;
-		case 'getDevices'       			: return getDevices;
-		case 'pingDevice'       			: return pingDevice;
-		case 'getDevice' 					: return getDevice;
-		case 'setDevice' 					: return setDevice;
-		case 'addDevice' 					: return addDevice;
-		case 'deleteDevice' 				: return deleteDevice;
-		case 'getTags' 			    		: return getTags;
-		case 'getTag' 			    		: return getTag;
-		case 'setTag' 			    		: return setTag;
-		case 'addTag' 			    		: return addTag;
-		case 'deleteTag' 			    	: return deleteTag;
-		case 'getTagsValues' 	  			: return getTagsValues;
-		case 'setTagsValues' 	  			: return setTagsValues;
-		case 'setTagsSubscribe'				: return setTagsSubscribe;
-		case 'asyncTagsValues'				: return asyncTagsValues;
-		default: return null;
-	}
-}
-
-/**
- * errHandler - sends error data to socket
- * @param {string} errorTxt - error text message
- * @param {object} dataObj - request object
- */
-function errHandler(errorTxt, dataObj){
-	logger('error answer');
-	let answer = {};
-	if(dataObj && dataObj.cmd) answer.cmd = dataObj.cmd;
-	if(dataObj && dataObj.transID) answer.transID = dataObj.transID;
-	answer.errorTxt = errorTxt;
-	sendToSocket(answer);
-}
-
-/**
- * connectServer - connectServer handler
- */
-function connectServer() {
-	logger('Connect '+commandRequestTxt);
-}
-
-/**
- * socketCommunicate - common method answering to requests
- * @param {object} res - answering result object
- * @param {object} dataObj - request object
- */
-function socketCommunicate(res, dataObj) {
-	if(res.error == ""){
-		sendToSocket(res.answer, res.warning);
-		if(res.setConfig) setConfig(config);
-	}else{
-		errHandler(res.error, dataObj);
-	}
-}
-
-/**
- * commonHandler - common function for requests handling and call socketCommunicate for answering
- * @param {object} dataObj - request object
- * @param {handler} method - handler for answering
- */
-function commonHandler(dataObj, method){
-	logger(dataObj.cmd + ' ' + commandRequestTxt);
-	let res = {};
-	if(!method){
-		res.answer = {cmd:dataObj.cmd, transID: dataObj.transID};
-		res.error = "";
-  	}else{
-		res = method(dataObj);
-	}
-  	socketCommunicate(res, dataObj);
-}
-
-/**
- * pingDriver command handler
- * @param {object} dataObj - request object
- */
-function pingDriver(dataObj){
-	commonHandler(dataObj);
-}
-
-
-//**********************************************************************************************
-// You can pass getNodes|pingNode|getNode|setNode|addNode|deleteNode handlers implementation
-// if you have not group your devices into nodes. This is not necessary handlers.
-//**********************************************************************************************
-
-
-/**
- * getNodes command handler
- * @param {object} dataObj - request object
- */
-function getNodes(dataObj){
-	commonHandler(dataObj, nodeList.getNodes.bind(nodeList));
-}
-
-/**
- * pingNode command handler
- * @param {object} dataObj - request object
- */
-function pingNode(dataObj){
-	commonHandler(dataObj, nodeList.pingItem.bind(nodeList));
-}
-
-/**
- * getNode command handler
- * @param {object} dataObj - request object
- */
-function getNode(dataObj){
-	commonHandler(dataObj, nodeList.getItem.bind(nodeList));
-}
-
-/**
- * setNode command handler
- * @param {object} dataObj - request object
- */
-function setNode(dataObj){
-	commonHandler(dataObj, nodeList.setItem.bind(nodeList));
-}
-
-/**
- * addNode command handler
- * @param {object} dataObj - request object
- */
-function addNode(dataObj){
-	commonHandler(dataObj, nodeList.addItem.bind(nodeList));
-}
-
-/**
- * deleteNode command handler
- * @param {object} dataObj - request object
- */
-function deleteNode(dataObj){
-	commonHandler(dataObj, nodeList.deleteItem.bind(nodeList));
-}
-
-/**
- * getDevices command handler
- * @param {object} dataObj - request object
- */
-function getDevices(dataObj){
-	commonHandler(dataObj, deviceList.getDevices.bind(deviceList));
-}
-
-/**
- * pingDevice command handler
- * @param {object} dataObj - request object
- */
-function pingDevice(dataObj){
-	commonHandler(dataObj, deviceList.pingItem.bind(deviceList));
-}
-
-/**
- * getDevice command handler
- * @param {object} dataObj - request object
- */
-function getDevice(dataObj){
-	commonHandler(dataObj, deviceList.getItem.bind(deviceList));
-}
-
-/**
- * setDevice command handler
- * @param {object} dataObj - request object
- */
-function setDevice(dataObj){
-	commonHandler(dataObj, deviceList.setItem.bind(deviceList));
-}
-
-/**
- * addDevice command handler
- * @param {object} dataObj - request object
- */
-function addDevice(dataObj){
-	commonHandler(dataObj, deviceList.addItem.bind(deviceList));
-}
-
-/**
- * deleteDevice command handler
- * @param {object} dataObj - request object
- */
-function deleteDevice(dataObj){
-	commonHandler(dataObj, deviceList.deleteItem.bind(deviceList));
-}
-
-function setConfigHandler () {
-	setConfig(config);
-}
-
-function progressMessage(dataObj) {
-	return { 
-		error:"", 
-		answer: {
-			cmd:dataObj.cmd, transID: dataObj.transID, progressTxt: dataObj.progressTxt
-		}
-	}
-}
-
-/**
- * getTags command handler
- * @param {object} dataObj - request object
- */
-function getTags(dataObj){
-	customDriver.updateTagListFromDevice(dataObj, setConfigHandler)
-	.then(res => {
-		if (res?.progressTxt) {
-			dataObj.progressTxt = res.progressTxt
-<<<<<<< HEAD
-			commonHandler(dataObj, ObjList.progressMessage);
-=======
-			commonHandler(dataObj, progressMessage);
->>>>>>> da0fbd92
-		} else {
-		    commonHandler(dataObj, deviceList.getTags.bind(deviceList));
-		}
-	})
-	.catch(err => {
-		errHandler(err.message, dataObj);
-	})
-}
-
-/**
- * commonTagHandler - common handler for tag requests
- * @param {object} dataObj - request object
- * @param {string} method - method name
- * @returns 
- */
-function commonTagHandler(dataObj, method){
-	if((method == 'getItem') && (!dataObj.deviceUid || !dataObj.uid)){
-		let tagList = new ObjList({}, 'tags');
-		commonHandler(dataObj, tagList[method].bind(tagList));
-		return;
-	}
-
-	if(dataObj.deviceUid){
-		if(config.devices[dataObj.deviceUid]){
-			if(!config.devices[dataObj.deviceUid].tags){
-				config.devices[dataObj.deviceUid].tags = {};
-			};
-			let tagList = new ObjList(config.devices[dataObj.deviceUid].tags, 'tags');
-			commonHandler(dataObj, tagList[method].bind(tagList));
-		}else{
-			errHandler(errIdNotFoundTxt, dataObj);
-		}
-	}else{
-		errHandler(errIdAbsentTxt, dataObj);
-	}
-}
-
-/**
- * getTag command handler
- * @param {object} dataObj - request object
- */
-function getTag(dataObj){
-	commonTagHandler(dataObj,'getItem');
-}
-
-/**
- * setTag command handler
- * @param {object} dataObj - request object
- */
-function setTag(dataObj){
-	commonTagHandler(dataObj,'setItem');
-}
-
-/**
- * addTag command handler
- * @param {object} dataObj - request object
- */
-function addTag(dataObj){
-	commonTagHandler(dataObj,'addItem');
-}
-
-/**
- * deleteTag command handler 
- * @param {object} dataObj - request object
- */
-function deleteTag(dataObj){
-	commonTagHandler(dataObj,'deleteItem');
-}
-
-/**
- * getTagsValues command handler
- * @param {object} dataObj - request object
- */
-function getTagsValues(dataObj){
-	customDriver.getTagsValues(dataObj)
-	.then(res => socketCommunicate(res), res => socketCommunicate(res, dataObj));
-}
-
-/**
- * setTagsSubscribe command handler 
- * @param {object} dataObj - request object
- */
-function setTagsSubscribe(dataObj){
-	commonTagHandler(dataObj,'setTagsSubscribe');
-	customDriver.updateSubscribe();
-}
-
-// handler invoke from customDriver on data change
-/**
- * @param {object} dataObj - request object
- */
-function subscribeHandler(dataObj){
-	const values = Object.entries(dataObj.values);
-	if (values.length === 1){
-		const tagname = values[0][0]
-		const value = values[0][1]
-    	if (!accumBuffer[dataObj.deviceUid]) {
-    		accumBuffer[dataObj.deviceUid] = {}
-    	}
-    	
-    	accumBuffer[dataObj.deviceUid][tagname] = value
-        if (!accumTimer) {
-    		accumTimer = setTimeout(() => {
-    	        dataObj.cmd = 'asyncTagsValues';
-    	        dataObj.transID = getSubscribTransID();
-				Object.entries(accumBuffer).forEach(([dev, values]) => {
-					dataObj.deviceUid = dev;
-					dataObj.values = values;
-    	            sendToSocket(dataObj);
-				});
-    			accumTimer = undefined;
-				accumBuffer = {}
-    		}, accumTime)
-    	}
-    }
-}
-
-/**
- * getSubscribTransID - generate id packet for subsribed value change events
- * @returns {int}
- */
-function getSubscribTransID(){
-	let res = server.currentTransID;
-	while(Math.abs(res - server.currentTransID) < 10) res = parseInt(maxTransID * Math.random());
-	return res;
-}
-
-/**
- * setCurrentTransID - saves current transID
- * @param {object} dataObj - request object
- */
-function setCurrentTransID(dataObj){
-	server.currentTransID = dataObj.transID;
-}
-
-
-/**
- * asyncTagsValues - confirms server async data recive
- * @param {object} dataObj - request object
- */
-function asyncTagsValues(dataObj){
-	logger(dataObj.cmd + ' ' + commandRequestTxt);
-}
-
-/**
- * setTagsValues command handler
- * @param {object} dataObj - request object
- */
-function setTagsValues(dataObj){
-	customDriver.setTagsValues(dataObj)
-	.then(res => socketCommunicate(res), res => socketCommunicate(res, dataObj));
+'use strict'
+
+//**************************************************************************
+// This is an example of API modbus driver for OrangeScada
+// You can implement any other drives, using this code as template.
+// For implement features of your own driver, please create custom module.
+// In this example this module is modbusTCPDriver.js
+// Full description of all API functions you can get from cite
+// https://www.orangescada.ru/docs/
+//
+// Version 1.1
+// Author: OrangeScada company
+//
+//**************************************************************************
+
+
+// Include custom driver
+const CustomDriver = require('./OpcUADriver.js');
+
+//*****************************************************************
+// LOGGER PART
+//*****************************************************************
+
+
+const log = true;
+
+/**
+ * logger - Log message to console
+ * @param {string} message 
+ */
+function logger(message){
+	if(log) console.log(message);
+}
+
+
+//*****************************************************************
+// GET AND SET CONFIG PART
+//*****************************************************************
+
+const fs=require('fs'),
+path = require('path');
+
+/**
+ * getConfig - returns config object from config file
+ * @returns {object}
+ */
+function getConfig(){
+	const root = path.dirname(require.main.filename);
+	let configJSON = {}
+	let configRestore = false
+	if (!fs.existsSync(root+'/driverConfig.json')) {
+      configJSON = fs.readFileSync(root+'/driverConfig.default', 'utf-8');
+	  configRestore = true
+	} else {
+	  configJSON = fs.readFileSync(root+'/driverConfig.json', 'utf-8');
+	}
+	let config = null;
+	try{
+		config = JSON.parse(configJSON);
+		if (configRestore) setConfig(config)
+	}catch(e){
+		logger('Error JSON parse config file: ' + e);
+	}
+	return config;
+}
+
+/**
+ * setConfig - write config object to config file
+ * @param {object} config - config object
+ */
+function setConfig(config) {
+	const configDeepCopy = JSON.parse(JSON.stringify(config))
+	Object.values(configDeepCopy.devices).forEach(device => {
+	  if (device?.tags) {
+	    Object.values(device.tags).forEach(tag => {
+	  	  delete tag.subscribed
+	    })
+	  }
+	})
+	let configJSON = JSON.stringify(configDeepCopy, null, 2);
+	const root = path.dirname(require.main.filename);
+	try{
+		fs.writeFileSync(root+'/driverConfig.json', configJSON, {encoding: "utf8"});
+	}catch(e){
+		logger('Error write config file: ' + e);
+	}
+}
+
+//*****************************************************************
+// Class ObjList for common operations on Nodes and Devices
+//*****************************************************************
+
+// Error text constants
+
+const errServerConnectClosedTxt 	= 'Server connect closed';
+const errServerConnectTxt 			= 'Server connect error';
+const errCmdNotRecognizedTxt 		= 'Command not recognized';
+const errIdNotFoundTxt 				= 'ID not found';
+const errJSONParseTxt				= 'Error JSON parse:';
+const errOptionsNotFoundTxt			= 'Options not found';
+const errOptionsValidFailTxt		= 'Option value not valid';
+const errNameAbsentTxt		  		= 'Name is absent in request';
+const errIdAbsentTxt		  	  	= 'ID is absent in request';
+const errWrongTypeTxt				= 'Wrong type';
+const errOptionNameAbsentTxt		= 'Option name absent';
+const errSelectValuesAbsentTxt		= 'Select values absent';
+const errUidListTxt					= 'ID list read fail';
+const errItemNotEditable			= 'Item is not editable';
+
+// Buffer accumulator timer for async response
+
+let accumBuffer = {};
+let accumTimer = undefined;
+const accumTime = 100;
+
+/**
+ * Common class for list of nodes, devices or tags
+ */
+class ObjList {
+	/**
+	 * constructor of class
+	 * @param {object} list - list of nodes, devices or tags
+	 * @param {string} itemType - nodes|devices|tags
+	 * @param {object} nodes - list of nodes (necessary for devices itemtype)
+	 */
+	constructor(list, itemType, nodes){
+		this.list = list;
+		this.itemType = itemType;
+		this.nodes = nodes;
+	}
+	
+	/**
+	 * getListArray - transfers list object to array
+	 * @returns {array} - array of objects [{name: value, uid: value}]
+	 */
+	getListArray(){
+		let res = [];
+		for(let item in this.list){
+			let itemNode={};
+			itemNode.name = this.list[item].name;
+			itemNode.uid = item;
+			res.push(itemNode);
+		};
+		return res;
+	}
+
+	/**
+	 * getNodes - creates answer to getNodes request
+	 * @param {object} dataObj - request object
+	 * @returns {object}
+	 */
+	getNodes(dataObj){
+		let answer = {cmd:dataObj.cmd, transID: dataObj.transID, nodes:this.getListArray()};
+		return {answer:answer, error:""};
+	}
+
+	/**
+	 * getDevices - creates answer to getDevices request
+	 * @param {object} dataObj - request object
+	 * @returns {object}
+	 */
+	getDevices(dataObj){
+		let devices = [];
+		for(let item in this.list){
+			if(!dataObj.uid || (this.list[item].nodeUid == dataObj.uid)){
+				let deviceItem = {};
+				deviceItem.name = this.list[item].name;
+				deviceItem.uid = item;
+				if(!dataObj.uid) deviceItem.nodeUid = this.list[item].nodeUid;
+				devices.push(deviceItem);
+			}
+		}
+		let answer = {cmd:dataObj.cmd, transID: dataObj.transID, devices: devices};
+		return {answer:answer, error:""};
+	}
+
+	/**
+	 * pingItem - creates answer to ping request
+	 * @param {object} dataObj - request object
+	 * @returns {object}
+	 */
+	pingItem(dataObj){
+		if(this.list[dataObj.uid]){
+			let answer = {};
+			if(this.itemType == 'nodes'){
+				answer = {cmd:dataObj.cmd, transID: dataObj.transID};
+			}else{
+				let deviceStatus = customDriver.getDeviceStatus(dataObj);
+				if(deviceStatus.error){
+					answer = {cmd:dataObj.cmd, transID: dataObj.transID, active: deviceStatus.active, errorTxt: deviceStatus.error};
+				}else{
+					answer = {cmd:dataObj.cmd, transID: dataObj.transID, active: deviceStatus.active};
+				}
+			}
+			return {answer:answer, error:""};
+		}else{
+			return {error:errIdNotFoundTxt}
+		}
+	}
+
+	/**
+	 * getOptionsToArray - function transfers config options and item own options to array
+	 * @param {string} uid - node unique id
+	 * @returns {array}
+	 */
+	getOptionsToArray(uid){
+		let res = [];
+		let optionsOwn = this.list[uid].options;
+		let optionsScheme = config.optionsScheme && config.optionsScheme[this.itemType] ? config.optionsScheme[this.itemType] : null;
+		let items = Object.assign({}, optionsScheme, optionsOwn);
+		if(items){
+			for(let item in items){
+				let itemOption={};
+				let optionsSchemeItem = config.optionsScheme && config.optionsScheme[this.itemType] && config.optionsScheme[this.itemType][item] ? config.optionsScheme[this.itemType][item] : null;
+				if(optionsSchemeItem){
+					itemOption = Object.assign({},optionsSchemeItem,items[item]);
+					itemOption.uid = item;
+					if(itemOption.type == 'select'){
+						itemOption.selectValues = this.getSelectValuesToArray(itemOption.selectValues);
+					}
+					res.push(itemOption);
+				}
+			};
+		};
+		return res;
+	}
+
+	/**
+	 * getSelectValuesToArray - transfers selectValues object to array
+	 * @param {object} selectValues - object {selectID: selectName, ...}
+	 * @returns {array}
+	 */
+	getSelectValuesToArray(selectValues){
+		let res = [];
+		for(let key in selectValues){
+			let item = {};
+			item.value = key;
+			item.name = selectValues[key];
+			res.push(item);
+		}
+		return res;
+	}
+
+	/**
+	 * getDefaultOptionsToArray - returns array of item (nodes|devices|tags) scheme options
+	 * @returns {array}
+	 */
+	getDefaultOptionsToArray(){
+		let res = [];
+		let optionsScheme = config.optionsScheme && config.optionsScheme[this.itemType] ? config.optionsScheme[this.itemType] : null;
+		if(optionsScheme){
+			for(let item in optionsScheme){
+				let itemOption = Object.assign({},optionsScheme[item]);
+				itemOption.uid = item;
+				if(itemOption.type == 'select'){
+					itemOption.selectValues = this.getSelectValuesToArray(itemOption.selectValues);
+				}
+				res.push(itemOption);
+			}
+		}
+		return res;
+	}
+
+	/**
+	 * getItem - creates answer to getNode|getDevice|getTag requests
+	 * @param {object} dataObj - request object
+	 * @returns {object}
+	 */
+	getItem(dataObj){
+		if(!dataObj.uid){
+			let answer = {cmd:dataObj.cmd, transID: dataObj.transID, options: this.getDefaultOptionsToArray()};
+			return {answer:answer, error:""};
+		}
+		let item = this.list[dataObj.uid];
+		if(item){
+			let answer = {cmd:dataObj.cmd, transID: dataObj.transID, options: this.getOptionsToArray(dataObj.uid)};
+			this.appendProps(item, answer);
+			return {answer:answer, error:""};
+		}else{
+			return {error:errIdNotFoundTxt}
+		}
+	}
+
+	/**
+	 * isValueValid - checks if param value is valid
+	 * @param {object} optionItem - option item parameters object 
+	 * @param {*} value - tested value
+	 * @returns {boolean}
+	 */
+	isValueValid(optionItem, value){
+		switch (optionItem.type) {
+			case 'varchar':
+				return true;
+				break;
+			case 'bool':
+				return (value === false) || (value === true);
+				break;
+			case 'number':
+				if(typeof value !== 'number') return false;
+				return (optionItem.minValue === undefined || value >= optionItem.minValue) &&
+					   (optionItem.maxValue === undefined || value <= optionItem.maxValue);
+				break;
+			case 'select':
+				return optionItem.selectValues[value];
+				break;
+			default: return false;
+		}
+	}
+
+	/**
+	 * setItem - sets parameters and creates answer to setNode|setDevice|setTag requests
+	 * @param {object} dataObj - request object
+	 * @returns {object}
+	 */
+	setItem(dataObj){
+		if(!isItemsEditable) return {error:errItemNotEditable};
+		if(this.list[dataObj.uid]){
+			let warning = "";
+			let restartOnChange = false;
+			if(dataObj.options){
+				for(let item of dataObj.options){
+					let optionItemKey = Object.keys(item)[0];
+					let schemeOptionItem = config.optionsScheme[this.itemType][optionItemKey];
+					if(schemeOptionItem.restartOnChange) restartOnChange = true;
+					let optionItem = this.list[dataObj.uid].options[optionItemKey];
+					if(schemeOptionItem){
+						if(!optionItem){
+							this.list[dataObj.uid].options[optionItemKey] = {};
+							optionItem = this.list[dataObj.uid].options[optionItemKey];
+						}
+						if(this.isValueValid(schemeOptionItem,item[optionItemKey]) || (item[optionItemKey] === "")){
+							optionItem.currentValue = item[optionItemKey];
+						}else{
+							warning += errOptionsValidFailTxt + ",";
+						}
+					}else{
+						warning += errOptionsNotFoundTxt + ": " + optionItemKey + ",";
+					}
+				}
+			}
+			let propsWarning = this.appendProps(dataObj, this.list[dataObj.uid]);
+			if(propsWarning) warning += propsWarning + ",";
+			let answer = {cmd:dataObj.cmd, transID: dataObj.transID};
+			if(warning) logger(this.correctWarningText(warning));
+			if(restartOnChange) customDriver.restartDevice(dataObj);
+			return {answer:answer, error:"", setConfig: true};
+		}else{
+			return {error:errIdNotFoundTxt}
+		}
+	}
+
+	/**
+	 * checkType - returns true if type name is valid
+	 * @param {string} type - type name
+	 * @returns {boolean}
+	 */
+	checkType(type){
+		return ['number','select','bool','varchar'].includes(type);
+	}
+
+	/**
+	 * getNewNodeId - generates new unique id for nodes|devices|tags list
+	 * @returns {int}
+	 */
+	getNewNodeId(dataObj){
+		if(dataObj.uid && !this.list[dataObj.uid]){
+			return dataObj.uid
+		}else{
+			let maxId=0;
+			for(let item in this.list){
+				let itemInt = parseInt(item);
+				if(itemInt && (itemInt > maxId)) maxId = itemInt;
+			}
+			return maxId + 1;
+		}
+	}
+
+	/**
+	 * addItem - adds new item for nodes|devices|tags, creates answer
+	 * @param {object} dataObj - request object
+	 * @returns {object}
+	 */
+	addItem(dataObj){
+		if(!isItemsEditable) return {error:errItemNotEditable};
+		if(!dataObj.name) return {error:errNameAbsentTxt};
+		let newItem = {};
+		let newItemOptions = {};
+		newItem.name = dataObj.name;
+		if(this.itemType == 'devices'){
+			if(dataObj.nodeUid){
+				if(this.nodes[dataObj.nodeUid]){
+					newItem.nodeUid = dataObj.nodeUid;
+				}else{
+					return {error:errIdNotFoundTxt};
+				}
+			}
+			newItem.active = true;
+		}
+
+		let optionsScheme = config.optionsScheme[this.itemType];
+		for(let optionItem in optionsScheme){
+			if(!optionsScheme[optionItem].name){
+				return {error:errOptionNameAbsentTxt}
+			}
+			if(!this.checkType(optionsScheme[optionItem].type)){
+				return {error:errWrongTypeTxt}
+			}
+			if((optionsScheme[optionItem].type == 'select') && !optionsScheme[optionItem].selectValues){
+				return {error:errSelectValuesAbsentTxt}
+			}
+			newItemOptions[optionItem] = {};
+		}
+
+		newItem.options = newItemOptions;
+		let newNodeId = this.getNewNodeId(dataObj);
+		this.list[newNodeId] = newItem;
+		dataObj.uid = newNodeId;
+		let setAnswer = this.setItem(dataObj);
+		if(!setAnswer.error){
+		  let answer = {cmd:dataObj.cmd, transID: dataObj.transID, uid:newNodeId};
+			return {answer:answer, error:"", warning:setAnswer.warning, setConfig: true};
+		}else{
+			delete this.list[newNodeId];
+			return {error:setAnswer.error};
+		}
+	}
+
+	/**
+	 * correctWarningText - kills komma at the end of warning string
+	 * @param {string} warning 
+	 * @returns {string}
+	 */
+	correctWarningText(warning){
+		if(warning) return warning.slice(0,-1);
+		return null;
+	}
+
+	/**
+	 * deleteItem - removes item in nodes|devices|tags list, creates answer
+	 * @param {object} dataObj - request object
+	 * @returns {object}
+	 */
+	deleteItem(dataObj){
+		if(!isItemsEditable) return {error:errItemNotEditable};
+		if(dataObj.cmd == 'deleteNode'){
+			let deviceUids = [];
+			for(let deviceId in deviceList.list){
+				if(deviceList.list[deviceId].nodeUid == dataObj.uid) deviceUids.push(deviceId); 
+			}
+			if(deviceUids) deviceList.deleteItem({'cmd': 'deleteDevice','transID':0, 'uid': deviceUids});
+		}
+		let deleteUids = dataObj.uid;
+		let warning = "";
+		if(!deleteUids){
+			return {error:errUidListTxt}
+		}
+		for(let item of deleteUids){
+			if(this.list[item]){
+				delete this.list[item];
+			}else{
+				warning += errIdNotFoundTxt + ",";
+			}
+		}
+		let answer = {cmd:dataObj.cmd, transID: dataObj.transID};
+		return {answer:answer, error:"", warning:this.correctWarningText(warning), setConfig: true};
+	}
+
+	/**
+	 * getOptionsValuesToObject - converts options array to object {optionName: currentValue, ...}
+	 * @param {array} items - array of options
+	 * @returns {object}
+	 */
+	getOptionsValuesToObject(items){
+		let res = {};
+		for(let item in items){
+			res[item] = items[item].currentValue;
+		}
+		return res;
+	}
+
+	/**
+	 * appendProps - check item properties and transfers it to container
+	 * @param {object} props 
+	 * @param {object} container 
+	 * @returns {string} warning text
+	 */
+	appendProps(props, container){
+		let propsWarning = "";
+		[{"propName":"name","type":"varchar"},
+		 {"propName":"type","type":"select","selectValues":{"bool":"bool","int":"int","float":"float","datetime":"datetime","string":"string"}},
+		 {"propName":"address","type":"number"},
+		 {"propName":"read","type":"bool"},
+		 {"propName":"write","type":"bool"}].map((prop)=>{
+			if(props[prop.propName] !== undefined){
+				if(this.isValueValid(prop,props[prop.propName])){
+					container[prop.propName] = props[prop.propName];
+				}else{
+					if(!propsWarning) propsWarning = errOptionsValidFailTxt;
+				}
+			}
+		});
+		return propsWarning;
+	}
+
+	/**
+	 * getTags - returns list of tags
+	 * @param {object} dataObj - request object
+	 * @returns {object}
+	 */
+	getTags(dataObj){
+		let device = this.list[dataObj.deviceUid];
+		if(!device){
+			return {error:errIdNotFoundTxt};
+		}
+		let res = [];
+		if(device.tags){
+			for(let item in device.tags){
+				let tagItem = {};
+				tagItem.uid = item;
+				let deviceTag = device.tags[item];
+				this.appendProps(deviceTag, tagItem);
+				if(dataObj.isOptions){
+					tagItem.options = this.getOptionsValuesToObject(deviceTag.options);
+				}
+				res.push(tagItem);
+			}
+		}
+		let answer = {cmd:dataObj.cmd, transID: dataObj.transID, tags:res};
+		return {answer:answer, error:""};
+	}
+
+	/**
+	 * setTagsSubscribe - method sets/unsets subscribed flag, returns answer
+	 * @param {object} dataObj - request object
+	 * @returns {object}
+	 */
+	setTagsSubscribe(dataObj){
+		for (let item in this.list){
+			this.list[item].subscribed = dataObj.tags.includes(item);
+		}
+		let answer = {cmd:dataObj.cmd, transID: dataObj.transID};
+		return {answer:answer, error:""};
+	}
+
+	/**
+	 * progressMessage - method returns answer with tags scan progress
+	 * @param {object} dataObj - request object
+	 * @returns {object}
+	 */
+	static progressMessage(dataObj) {
+	return { 
+		error:"", 
+		answer: {
+			cmd: dataObj.cmd, transID: dataObj.transID, progressTxt: dataObj.progressTxt
+		}
+	}
+}
+
+}
+
+
+//*****************************************************************
+// Init options for driver
+//*****************************************************************
+
+
+logger('Get init options');
+let config = getConfig();
+let nodeList = new ObjList(config.nodes, 'nodes');
+let deviceList = new ObjList(config.devices, 'devices', config.nodes);
+if(!config) process.exit(1);
+const {orangeScadaPort, orangeScadaHost, ssl, uid, password, version, isItemsEditable} = config.driver;
+let customDriver = new CustomDriver(deviceList, subscribeHandler, logger);
+
+
+//*****************************************************************
+// SERVER PART
+//*****************************************************************
+
+
+// Message text constants
+
+const tryConnectTxt						= 'Try connect to server';
+const serverConnectedTxt 				= 'Server connected';
+const processExitTxt					= 'Process exit';
+const answerTxt							= 'Answer';
+const serverRequestTxt					= 'Server request:';
+const commandRequestTxt					= 'command request';
+
+
+// Connect and reconnect to OrangeScada server
+
+const net = require('net');
+const tls = require('tls');
+const process = require('process');
+let server={};
+server.connected = false;
+server.connecting = false;
+server.dataEventFlag = false;
+server.currentTransID = 0;
+
+const serverReconnectTimeout = 5000;
+setInterval(tryConnectServer, serverReconnectTimeout);
+tryConnectServer();
+
+const serverNodataReconnectTimeout = 40000;
+setInterval(serverNodataReconnect, serverNodataReconnectTimeout);
+
+const maxTransID = 65535;
+
+/**
+ * tryConnectServer - connect trying function, data|close|error events handlers
+ */
+function tryConnectServer(){
+  if(!server.connected && !server.connecting){
+    logger(tryConnectTxt);
+    server.connecting = true;
+    if(ssl){
+      let options={
+        host: orangeScadaHost,
+        port: orangeScadaPort,
+        rejectUnauthorized: false,
+      };
+      server.socket = tls.connect(options, () =>{
+		server.connecting = false;
+		server.connected = true;
+        logger(serverConnectedTxt);
+        handShake();
+      });
+    }else{
+      server.socket = new net.Socket();
+      server.socket.connect(orangeScadaPort, orangeScadaHost, () => {
+		server.connecting = false;
+		server.connected = true;
+        logger(serverConnectedTxt);
+        handShake();
+      });
+    }
+    server.socket.on('data', (data) => {
+		parseRequest(data);
+		server.dataEventFlag = true;
+    });
+    server.socket.on('close',(code, reason) => {
+      logger(errServerConnectClosedTxt);
+      server.connected=false;
+	  server.connecting = false;
+      server.socket.destroy();
+    });
+    server.socket.on('error',(e) => {
+      logger(errServerConnectTxt+' '+e);
+      server.connected=false;
+	  server.connecting = false;
+      server.socket.destroy();
+    });
+  };
+}
+
+/**
+ * serverNodataReconnect - disconnect alarm function, run if no requests in serverNodataReconnectTimeout 
+ */
+function serverNodataReconnect(){
+	if (server.connected && !server.dataEventFlag){
+		server.connected=false;
+		server.connecting=false;
+		server.socket.destroy();		
+	}
+	server.dataEventFlag = false;
+}
+
+/**
+ * sendToSocket - function for sending data to socket
+ * @param {object} data - sending data object 
+ * @param {error} warning - warning text 
+ */
+function sendToSocket(data, warning){
+	if(!server.connected) return;
+	if(warning) data.errorTxt = warning;
+	let dataStr = JSON.stringify(data);
+	logger(answerTxt + ' ' + dataStr);
+	server.socket.write(dataStr+'\n\r');
+}
+
+// Exit on user halt application 
+
+process.stdin.resume();
+
+process.on('SIGINT', () => {
+  logger(processExitTxt);
+	server.connected=false;
+	server.socket.destroy();
+  process.exit();
+});
+
+
+// API requests
+
+/**
+ * handShake - sending handshake data on connect to Orangescada server
+ */
+function handShake(){
+	let req;
+	if(password){
+		req = {cmd: 'connect', uid: uid, password: password, version: version, transID: 0};
+	}else{
+		req = {cmd: 'connect', uid: uid, version: version, transID: 0};
+	}
+	sendToSocket(req);
+};
+
+// Parse server requests, execute handlers
+
+/**
+ * parseRequest - 
+ * @param {object} data - parsing requests, get and execute handler
+ */
+let requestBuffer = ''
+function parseRequest(data){
+	if (!data.toString().endsWith('\n')) {
+		requestBuffer += data.toString()
+		return
+	}
+	let dataStr = requestBuffer.concat(data.toString()).split('\n');
+	requestBuffer = '';
+	for(let item of dataStr){
+		if(!item) continue;
+		logger(serverRequestTxt+' '+item);
+		let dataObj = null;
+		try{
+			dataObj = JSON.parse(item);
+		}catch(e){
+			logger(errJSONParseTxt+' '+e);
+			return;
+		}
+		if(!dataObj) return;
+	  let handler = getHandler(dataObj.cmd);
+		if(handler){
+			handler(dataObj);
+			setCurrentTransID(dataObj);
+		}else{
+			errHandler(errCmdNotRecognizedTxt);
+		}
+	}
+}
+
+// Maping handler for request
+
+/**
+ * getHandler - returns handler depend on request type
+ * @param {string} cmd - request name
+ * @returns {handler}
+ */
+function getHandler(cmd){
+	switch (cmd) {
+		case 'connect'		    			: return connectServer;
+		case 'pingDriver'		    		: return pingDriver;
+		case 'getNodes' 		    		: return getNodes;
+		case 'pingNode'  		    		: return pingNode;
+		case 'getNode'   					: return getNode;
+		case 'setNode'   					: return setNode;
+		case 'addNode'   					: return addNode;
+		case 'deleteNode'   				: return deleteNode;
+		case 'getDevices'       			: return getDevices;
+		case 'pingDevice'       			: return pingDevice;
+		case 'getDevice' 					: return getDevice;
+		case 'setDevice' 					: return setDevice;
+		case 'addDevice' 					: return addDevice;
+		case 'deleteDevice' 				: return deleteDevice;
+		case 'getTags' 			    		: return getTags;
+		case 'getTag' 			    		: return getTag;
+		case 'setTag' 			    		: return setTag;
+		case 'addTag' 			    		: return addTag;
+		case 'deleteTag' 			    	: return deleteTag;
+		case 'getTagsValues' 	  			: return getTagsValues;
+		case 'setTagsValues' 	  			: return setTagsValues;
+		case 'setTagsSubscribe'				: return setTagsSubscribe;
+		case 'asyncTagsValues'				: return asyncTagsValues;
+		default: return null;
+	}
+}
+
+/**
+ * errHandler - sends error data to socket
+ * @param {string} errorTxt - error text message
+ * @param {object} dataObj - request object
+ */
+function errHandler(errorTxt, dataObj){
+	logger('error answer');
+	let answer = {};
+	if(dataObj && dataObj.cmd) answer.cmd = dataObj.cmd;
+	if(dataObj && dataObj.transID) answer.transID = dataObj.transID;
+	answer.errorTxt = errorTxt;
+	sendToSocket(answer);
+}
+
+/**
+ * connectServer - connectServer handler
+ */
+function connectServer() {
+	logger('Connect '+commandRequestTxt);
+}
+
+/**
+ * socketCommunicate - common method answering to requests
+ * @param {object} res - answering result object
+ * @param {object} dataObj - request object
+ */
+function socketCommunicate(res, dataObj) {
+	if(res.error == ""){
+		sendToSocket(res.answer, res.warning);
+		if(res.setConfig) setConfig(config);
+	}else{
+		errHandler(res.error, dataObj);
+	}
+}
+
+/**
+ * commonHandler - common function for requests handling and call socketCommunicate for answering
+ * @param {object} dataObj - request object
+ * @param {handler} method - handler for answering
+ */
+function commonHandler(dataObj, method){
+	logger(dataObj.cmd + ' ' + commandRequestTxt);
+	let res = {};
+	if(!method){
+		res.answer = {cmd:dataObj.cmd, transID: dataObj.transID};
+		res.error = "";
+  	}else{
+		res = method(dataObj);
+	}
+  	socketCommunicate(res, dataObj);
+}
+
+/**
+ * pingDriver command handler
+ * @param {object} dataObj - request object
+ */
+function pingDriver(dataObj){
+	commonHandler(dataObj);
+}
+
+
+//**********************************************************************************************
+// You can pass getNodes|pingNode|getNode|setNode|addNode|deleteNode handlers implementation
+// if you have not group your devices into nodes. This is not necessary handlers.
+//**********************************************************************************************
+
+
+/**
+ * getNodes command handler
+ * @param {object} dataObj - request object
+ */
+function getNodes(dataObj){
+	commonHandler(dataObj, nodeList.getNodes.bind(nodeList));
+}
+
+/**
+ * pingNode command handler
+ * @param {object} dataObj - request object
+ */
+function pingNode(dataObj){
+	commonHandler(dataObj, nodeList.pingItem.bind(nodeList));
+}
+
+/**
+ * getNode command handler
+ * @param {object} dataObj - request object
+ */
+function getNode(dataObj){
+	commonHandler(dataObj, nodeList.getItem.bind(nodeList));
+}
+
+/**
+ * setNode command handler
+ * @param {object} dataObj - request object
+ */
+function setNode(dataObj){
+	commonHandler(dataObj, nodeList.setItem.bind(nodeList));
+}
+
+/**
+ * addNode command handler
+ * @param {object} dataObj - request object
+ */
+function addNode(dataObj){
+	commonHandler(dataObj, nodeList.addItem.bind(nodeList));
+}
+
+/**
+ * deleteNode command handler
+ * @param {object} dataObj - request object
+ */
+function deleteNode(dataObj){
+	commonHandler(dataObj, nodeList.deleteItem.bind(nodeList));
+}
+
+/**
+ * getDevices command handler
+ * @param {object} dataObj - request object
+ */
+function getDevices(dataObj){
+	commonHandler(dataObj, deviceList.getDevices.bind(deviceList));
+}
+
+/**
+ * pingDevice command handler
+ * @param {object} dataObj - request object
+ */
+function pingDevice(dataObj){
+	commonHandler(dataObj, deviceList.pingItem.bind(deviceList));
+}
+
+/**
+ * getDevice command handler
+ * @param {object} dataObj - request object
+ */
+function getDevice(dataObj){
+	commonHandler(dataObj, deviceList.getItem.bind(deviceList));
+}
+
+/**
+ * setDevice command handler
+ * @param {object} dataObj - request object
+ */
+function setDevice(dataObj){
+	commonHandler(dataObj, deviceList.setItem.bind(deviceList));
+}
+
+/**
+ * addDevice command handler
+ * @param {object} dataObj - request object
+ */
+function addDevice(dataObj){
+	commonHandler(dataObj, deviceList.addItem.bind(deviceList));
+}
+
+/**
+ * deleteDevice command handler
+ * @param {object} dataObj - request object
+ */
+function deleteDevice(dataObj){
+	commonHandler(dataObj, deviceList.deleteItem.bind(deviceList));
+}
+
+function setConfigHandler () {
+	setConfig(config);
+}
+
+function progressMessage(dataObj) {
+	return { 
+		error:"", 
+		answer: {
+			cmd:dataObj.cmd, transID: dataObj.transID, progressTxt: dataObj.progressTxt
+		}
+	}
+}
+
+/**
+ * getTags command handler
+ * @param {object} dataObj - request object
+ */
+function getTags(dataObj){
+	customDriver.updateTagListFromDevice(dataObj, setConfigHandler)
+	.then(res => {
+		if (res?.progressTxt) {
+			dataObj.progressTxt = res.progressTxt
+			commonHandler(dataObj, ObjList.progressMessage);
+		} else {
+		    commonHandler(dataObj, deviceList.getTags.bind(deviceList));
+		}
+	})
+	.catch(err => {
+		errHandler(err.message, dataObj);
+	})
+}
+
+/**
+ * commonTagHandler - common handler for tag requests
+ * @param {object} dataObj - request object
+ * @param {string} method - method name
+ * @returns 
+ */
+function commonTagHandler(dataObj, method){
+	if((method == 'getItem') && (!dataObj.deviceUid || !dataObj.uid)){
+		let tagList = new ObjList({}, 'tags');
+		commonHandler(dataObj, tagList[method].bind(tagList));
+		return;
+	}
+
+	if(dataObj.deviceUid){
+		if(config.devices[dataObj.deviceUid]){
+			if(!config.devices[dataObj.deviceUid].tags){
+				config.devices[dataObj.deviceUid].tags = {};
+			};
+			let tagList = new ObjList(config.devices[dataObj.deviceUid].tags, 'tags');
+			commonHandler(dataObj, tagList[method].bind(tagList));
+		}else{
+			errHandler(errIdNotFoundTxt, dataObj);
+		}
+	}else{
+		errHandler(errIdAbsentTxt, dataObj);
+	}
+}
+
+/**
+ * getTag command handler
+ * @param {object} dataObj - request object
+ */
+function getTag(dataObj){
+	commonTagHandler(dataObj,'getItem');
+}
+
+/**
+ * setTag command handler
+ * @param {object} dataObj - request object
+ */
+function setTag(dataObj){
+	commonTagHandler(dataObj,'setItem');
+}
+
+/**
+ * addTag command handler
+ * @param {object} dataObj - request object
+ */
+function addTag(dataObj){
+	commonTagHandler(dataObj,'addItem');
+}
+
+/**
+ * deleteTag command handler 
+ * @param {object} dataObj - request object
+ */
+function deleteTag(dataObj){
+	commonTagHandler(dataObj,'deleteItem');
+}
+
+/**
+ * getTagsValues command handler
+ * @param {object} dataObj - request object
+ */
+function getTagsValues(dataObj){
+	customDriver.getTagsValues(dataObj)
+	.then(res => socketCommunicate(res), res => socketCommunicate(res, dataObj));
+}
+
+/**
+ * setTagsSubscribe command handler 
+ * @param {object} dataObj - request object
+ */
+function setTagsSubscribe(dataObj){
+	commonTagHandler(dataObj,'setTagsSubscribe');
+	customDriver.updateSubscribe();
+}
+
+// handler invoke from customDriver on data change
+/**
+ * @param {object} dataObj - request object
+ */
+function subscribeHandler(dataObj){
+	const values = Object.entries(dataObj.values);
+	if (values.length === 1){
+		const tagname = values[0][0]
+		const value = values[0][1]
+    	if (!accumBuffer[dataObj.deviceUid]) {
+    		accumBuffer[dataObj.deviceUid] = {}
+    	}
+    	
+    	accumBuffer[dataObj.deviceUid][tagname] = value
+        if (!accumTimer) {
+    		accumTimer = setTimeout(() => {
+    	        dataObj.cmd = 'asyncTagsValues';
+    	        dataObj.transID = getSubscribTransID();
+				Object.entries(accumBuffer).forEach(([dev, values]) => {
+					dataObj.deviceUid = dev;
+					dataObj.values = values;
+    	            sendToSocket(dataObj);
+				});
+    			accumTimer = undefined;
+				accumBuffer = {}
+    		}, accumTime)
+    	}
+    }
+}
+
+/**
+ * getSubscribTransID - generate id packet for subsribed value change events
+ * @returns {int}
+ */
+function getSubscribTransID(){
+	let res = server.currentTransID;
+	while(Math.abs(res - server.currentTransID) < 10) res = parseInt(maxTransID * Math.random());
+	return res;
+}
+
+/**
+ * setCurrentTransID - saves current transID
+ * @param {object} dataObj - request object
+ */
+function setCurrentTransID(dataObj){
+	server.currentTransID = dataObj.transID;
+}
+
+
+/**
+ * asyncTagsValues - confirms server async data recive
+ * @param {object} dataObj - request object
+ */
+function asyncTagsValues(dataObj){
+	logger(dataObj.cmd + ' ' + commandRequestTxt);
+}
+
+/**
+ * setTagsValues command handler
+ * @param {object} dataObj - request object
+ */
+function setTagsValues(dataObj){
+	customDriver.setTagsValues(dataObj)
+	.then(res => socketCommunicate(res), res => socketCommunicate(res, dataObj));
 }